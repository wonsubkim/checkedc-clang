--- conflicted
+++ resolved
@@ -3960,9 +3960,6 @@
           T = S.BuildQualifiedType(T, DeclType.Loc, DeclType.Ptr.TypeQuals);
         break;
       }
-<<<<<<< HEAD
-      T = S.BuildPointerType(T, CheckedPointerKind::Unchecked, DeclType.Loc, Name);
-=======
 
       // OpenCL v2.0 s6.9b - Pointer to image/sampler cannot be used.
       // OpenCL v2.0 s6.13.16.1 - Pointer to pipe cannot be used.
@@ -3975,8 +3972,7 @@
         }
       }
 
-      T = S.BuildPointerType(T, DeclType.Loc, Name);
->>>>>>> 7ccc62be
+      T = S.BuildPointerType(T, CheckedPointerKind::Unchecked, DeclType.Loc, Name);
       if (DeclType.Ptr.TypeQuals)
         T = S.BuildQualifiedType(T, DeclType.Loc, DeclType.Ptr.TypeQuals);
       break;
